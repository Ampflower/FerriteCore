{
  "required": true,
  "package": "malte0811.ferritecore.mixin.blockstatecache",
  "compatibilityLevel": "JAVA_16",
  "client": [
  ],
  "injectors": {
    "defaultRequire": 1
  },
  "minVersion": "0.8",
  "plugin": "malte0811.ferritecore.mixin.blockstatecache.Config",
  "mixins": [
<<<<<<< HEAD
    "ArrayVSAccess",
    "BitSetDVSAccess",
    "BlockStateBaseMixin",
    "BlockStateCacheAccess",
    "DiscreteVSAccess",
    "SliceShapeAccess",
    "SubShapeAccess",
    "VoxelShapeAccess"
=======
    "AbstractBlockStateMixin",
    "BlockStateCacheMixin",
    "VoxelShapeAccess",
    "VSArrayAccess",
    "VSPartAccess",
    "VSPBitSetAccess",
    "VSPSplitAccess",
    "VSSplitAccess"
>>>>>>> 797306f4
  ]
}<|MERGE_RESOLUTION|>--- conflicted
+++ resolved
@@ -10,24 +10,13 @@
   "minVersion": "0.8",
   "plugin": "malte0811.ferritecore.mixin.blockstatecache.Config",
   "mixins": [
-<<<<<<< HEAD
     "ArrayVSAccess",
     "BitSetDVSAccess",
     "BlockStateBaseMixin",
-    "BlockStateCacheAccess",
+    "BlockStateCacheMixin",
     "DiscreteVSAccess",
     "SliceShapeAccess",
     "SubShapeAccess",
     "VoxelShapeAccess"
-=======
-    "AbstractBlockStateMixin",
-    "BlockStateCacheMixin",
-    "VoxelShapeAccess",
-    "VSArrayAccess",
-    "VSPartAccess",
-    "VSPBitSetAccess",
-    "VSPSplitAccess",
-    "VSSplitAccess"
->>>>>>> 797306f4
   ]
 }