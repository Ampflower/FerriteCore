--- conflicted
+++ resolved
@@ -1,13 +1,7 @@
 package malte0811.ferritecore.mixin.dedupmultipart;
 
 import it.unimi.dsi.fastutil.objects.Object2ObjectOpenCustomHashMap;
-<<<<<<< HEAD
 import net.minecraft.client.resources.model.MultiPartBakedModel;
-import net.minecraft.world.level.block.state.BlockState;
-import org.spongepowered.asm.mixin.Final;
-=======
-import net.minecraft.client.renderer.model.MultipartBakedModel;
->>>>>>> 797306f4
 import org.spongepowered.asm.mixin.Mixin;
 import org.spongepowered.asm.mixin.injection.At;
 import org.spongepowered.asm.mixin.injection.Redirect;
@@ -32,32 +26,18 @@
  */
 // Unresolved reference: Forge adds a parameter to getQuads, so the usual remapping process breaks and I need to specify
 // SRG and intermediary names directly, which confuses the MCDev IntelliJ plugin
-<<<<<<< HEAD
-@SuppressWarnings({"SynchronizeOnNonFinalField", "UnresolvedMixinReference"})
-@Mixin(MultiPartBakedModel.class)
-public class MixinMultipartModel {
-    @Shadow
-    @Final
-    private Map<BlockState, BitSet> selectorCache;
-
-=======
 // Sync on local/parameter: The parameter is actually always a final field, but which one it is depends on whether
 // sodium is installed or not.
 @SuppressWarnings({"UnresolvedMixinReference", "SynchronizationOnLocalVariableOrMethodParameter"})
-@Mixin(value = MultipartBakedModel.class, priority = 1100)
+@Mixin(value = MultiPartBakedModel.class, priority = 1100)
 public class MixinMultipartModel {
->>>>>>> 797306f4
     @Redirect(
             method = {"method_4707", "func_200117_a", "getQuads"},
             at = @At(value = "INVOKE", target = "Ljava/util/Map;get(Ljava/lang/Object;)Ljava/lang/Object;"),
             remap = false
     )
     public <K, V> V redirectCacheGet(Map<K, V> map, K key) {
-<<<<<<< HEAD
-        synchronized (selectorCache) {
-=======
         synchronized (map) {
->>>>>>> 797306f4
             return map.get(key);
         }
     }
@@ -68,11 +48,7 @@
             remap = false
     )
     public <K, V> V redirectCachePut(Map<K, V> map, K key, V value) {
-<<<<<<< HEAD
-        synchronized (selectorCache) {
-=======
         synchronized (map) {
->>>>>>> 797306f4
             return map.put(key, value);
         }
     }
