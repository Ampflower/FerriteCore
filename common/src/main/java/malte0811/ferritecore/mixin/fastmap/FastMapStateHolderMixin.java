package malte0811.ferritecore.mixin.fastmap;

import com.google.common.collect.ImmutableMap;
import com.google.common.collect.Table;
import malte0811.ferritecore.ducks.FastMapStateHolder;
import malte0811.ferritecore.fastmap.FastMap;
import malte0811.ferritecore.impl.StateHolderImpl;
import net.minecraft.world.level.block.state.StateHolder;
import net.minecraft.world.level.block.state.properties.Property;
import org.spongepowered.asm.mixin.*;
import org.spongepowered.asm.mixin.injection.At;
import org.spongepowered.asm.mixin.injection.Redirect;

import java.util.Map;

@Mixin(StateHolder.class)
public abstract class FastMapStateHolderMixin<O, S> implements FastMapStateHolder<S> {
    @Mutable
    @Shadow
    @Final
<<<<<<< HEAD
    private ImmutableMap<Property<?>, Comparable<?>> values;
=======
    private ImmutableMap<Property<?>, Comparable<?>> properties;
    @Shadow
    private Table<Property<?>, Comparable<?>, S> propertyToStateTable;
>>>>>>> 41aeb27d

    private int globalTableIndex;
    private FastMap<S> globalTable;

    @Redirect(
            method = "setValue",
            at = @At(
                    value = "INVOKE",
                    target = "Lcom/google/common/collect/Table;get(Ljava/lang/Object;Ljava/lang/Object;)Ljava/lang/Object;",
                    remap = false
            )
    )
    public Object getNeighborFromFastMap(Table<?, ?, ?> ignore, Object rowKey, Object columnKey) {
        return this.globalTable.withUnsafe(this.globalTableIndex, (Property<?>) rowKey, columnKey);
    }

    /**
     * @reason This Mixin completely replaces the data structures initialized by this method, as the original ones waste
     * a lot of memory
     * @author malte0811
     */
    @Overwrite
    public void populateNeighbours(Map<Map<Property<?>, Comparable<?>>, S> states) {
        StateHolderImpl.populateNeighbors(states, this);
    }

    @Override
    public FastMap<S> getStateMap() {
        return globalTable;
    }

    @Override
    public int getStateIndex() {
        return globalTableIndex;
    }

    @Override
    public ImmutableMap<Property<?>, Comparable<?>> getVanillaPropertyMap() {
        return values;
    }

    @Override
    public void replacePropertyMap(ImmutableMap<Property<?>, Comparable<?>> newMap) {
        values = newMap;
    }

    @Override
    public void setStateMap(FastMap<S> newValue) {
        globalTable = newValue;
    }

    @Override
    public void setStateIndex(int newValue) {
        globalTableIndex = newValue;
    }

    @Override
    public void setNeighborTable(Table<Property<?>, Comparable<?>, S> table) {
        propertyToStateTable = table;
    }

    @Override
    public Table<Property<?>, Comparable<?>, S> getNeighborTable() {
        return propertyToStateTable;
    }
}<|MERGE_RESOLUTION|>--- conflicted
+++ resolved
@@ -18,13 +18,9 @@
     @Mutable
     @Shadow
     @Final
-<<<<<<< HEAD
     private ImmutableMap<Property<?>, Comparable<?>> values;
-=======
-    private ImmutableMap<Property<?>, Comparable<?>> properties;
     @Shadow
     private Table<Property<?>, Comparable<?>, S> propertyToStateTable;
->>>>>>> 41aeb27d
 
     private int globalTableIndex;
     private FastMap<S> globalTable;
