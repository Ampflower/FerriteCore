{
  "schemaVersion": 1,
  "id": "ferritecore",
  "version": "${version}",
  "name": "FerriteCore",
  "description": "Reduces memory usage",
  "icon": "logo.png",
  "authors": [
    "malte0811"
  ],
  "contact": {
      "issues": "https://github.com/malte0811/FerriteCore/issues",
      "source": "https://github.com/malte0811/FerriteCore",
      "homepage": "https://www.curseforge.com/minecraft/mc-mods/ferritecore-fabric"
  },
  "license": "MIT",
  "environment": "*",
  "entrypoints": {
    "main": [
      "malte0811.ferritecore.ModMain"
    ]
  },
  "depends": {
    "fabricloader": ">=0.7.4",
<<<<<<< HEAD
    "minecraft": ">=1.17"
=======
    "minecraft": ">=1.16.5"
>>>>>>> cea905ee
  },
  "mixins": [
    "ferritecore.blockstatecache.mixin.json",
    "ferritecore.dedupmultipart.mixin.json",
    "ferritecore.fastmap.mixin.json",
    "ferritecore.mrl.mixin.json",
    "ferritecore.predicates.mixin.json",
    "ferritecore.dedupbakedquad.mixin.json",
    "ferritecore.fabric.mixin.json"
  ]
}<|MERGE_RESOLUTION|>--- conflicted
+++ resolved
@@ -22,11 +22,7 @@
   },
   "depends": {
     "fabricloader": ">=0.7.4",
-<<<<<<< HEAD
-    "minecraft": ">=1.17"
-=======
-    "minecraft": ">=1.16.5"
->>>>>>> cea905ee
+    "minecraft": ">=1.17.1"
   },
   "mixins": [
     "ferritecore.blockstatecache.mixin.json",
